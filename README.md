# Soundplanelib	

Low-level support and and example application for the Madrona Labs Soundplane.

Copyright (c) 2019 Madrona Labs LLC. http://www.madronalabs.com

Distributed under the MIT license: http://madrona-labs.mit-license.org/

## Building

### OS X

To compile this project, the Xcode Command Line Tools and CMake are required.
Xcode Command Line Tools can be downloaded and installed from the "Downloads"
tab in Xcode's settings. An easy way of installing CMake is to do it via
Homebrew: With Homebrew installed, type `brew install cmake` in a terminal.

In order to prepare the build, the following commands can be used. 

    $ mkdir build
    $ cd build
    $ cmake -GXcode ..


At this point, there is an Xcode project `soundplanelib.xcodeproj` ready for coding
and compiling in `build/`. If you just want to build the example application and run it
from the comfort of the terminal, these commands can be used:

    $ xcodebuild -project soundplanelib.xcodeproj -target helloSoundplane -configuration Debug
    $ open examples/Debug/helloSoundplane

To install soundplanelib.a and the headers for use in other applications, run the 
install target from the build directory:

    $  xcodebuild -project soundplanelib.xcodeproj -target install

All of the XCode targets can also be run from the XCode GUI app.

### Linux

<<<<<<< HEAD
## NOTE: UNTESTED PLEASE HALP
=======
## NOTE: UNTESTED 
>>>>>>> e20f75a6

On Linux, the libusb library is used for USB communications. On Ubuntu, the following 
command should install it:

    $ sudo apt-get install cmake libusb-1.0.0-dev 

In order to fetch source dependencies and build, the following commands can be
used (in a terminal)

    $ mkdir build
    $ cd build
    $ cmake ..
    $ make

On Linux, the Soundplane application typically uses udev to access Soundplane
via USB. On most stock Linux installations, the default configuration is to block
non-superuser access to the Soundplane. In order to allow the Soundplane
application to access the device, add a udev rule that allows it:

    $ sudo cp Data/59-soundplane.rules /etc/udev/rules.d/
    $ sudo udevadm control --reload-rules

The app can now be run with

    $ examples/helloSoundplane

If desired, it is possible to build a Debian package with the command

    $ make Soundplane_deb<|MERGE_RESOLUTION|>--- conflicted
+++ resolved
@@ -38,11 +38,8 @@
 
 ### Linux
 
-<<<<<<< HEAD
+
 ## NOTE: UNTESTED PLEASE HALP
-=======
-## NOTE: UNTESTED 
->>>>>>> e20f75a6
 
 On Linux, the libusb library is used for USB communications. On Ubuntu, the following 
 command should install it:
